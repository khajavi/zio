--- conflicted
+++ resolved
@@ -79,10 +79,6 @@
    */
   val YieldMaxOpCount = 1024
 
-<<<<<<< HEAD
-=======
-  lazy val scheduledExecutor = newDefaultScheduledExecutor()
-
   private final def newFiberContext[E, A](handler: List[Throwable] => IO[Nothing, Unit]): FiberContext[E, A] = {
     val nextFiberId = fiberCounter.incrementAndGet()
     val context     = new FiberContext[E, A](this, nextFiberId, handler)
@@ -90,7 +86,6 @@
     context
   }
 
->>>>>>> 1bea9449
   final def submit[A](block: => A): Unit = {
     threadPool.submit(new Runnable {
       def run: Unit = { block; () }
