// Copyright (C) 2017-2018 John A. De Goes. All rights reserved.
package scalaz.zio

import scala.annotation.switch
import scala.annotation.tailrec
import scala.concurrent.duration.Duration
import java.util.concurrent.atomic.AtomicReference
import java.util.concurrent.{ Executors, TimeUnit }

/**
 * This trait provides a high-performance implementation of a runtime system for
 * the `IO` monad on the JVM.
 */
trait RTS {
  import RTS._

  /**
   * Effectfully and synchronously interprets an `IO[E, A]`, either throwing an
   * error, running forever, or producing an `A`.
   */
  final def unsafeRun[E, A](io: IO[E, A]): A = unsafeRunSync(io) match {
    case ExitResult.Completed(v)       => v
    case ExitResult.Terminated(Nil)    => throw Errors.TerminatedFiber
    case ExitResult.Terminated(t :: _) => throw t
    case ExitResult.Failed(e, ts)      => throw Errors.UnhandledError(e, ts)
  }

  final def unsafeRunAsync[E, A](io: IO[E, A])(k: Callback[E, A]): Unit = {
    val context = new FiberContext[E, A](this, defaultHandler)
    context.evaluate(io)
    context.runAsync(k)
  }

  /**
   * Effectfully interprets an `IO`, blocking if necessary to obtain the result.
   */
  final def unsafeRunSync[E, A](io: IO[E, A]): ExitResult[E, A] = {
    val context = new FiberContext[E, A](this, defaultHandler)
    context.evaluate(io)
    context.runSync
  }

  final def unsafeShutdownAndWait(timeout: Duration): Unit = {
    scheduledExecutor.shutdown()
    scheduledExecutor.awaitTermination(timeout.toMillis, TimeUnit.MILLISECONDS)
    threadPool.shutdown()
    threadPool.awaitTermination(timeout.toMillis, TimeUnit.MILLISECONDS)
    ()
  }

  /**
   * The default handler for unhandled exceptions in the main fiber, and any
   * fibers it forks that recursively inherit the handler.
   */
  def defaultHandler[E]: List[Throwable] => IO[E, Unit] =
    (ts: List[Throwable]) => IO.sync(ts.foreach(_.printStackTrace()))

  /**
   * The main thread pool used for executing fibers.
   */
  val threadPool = Executors.newFixedThreadPool(Runtime.getRuntime().availableProcessors().max(2))

  /**
   * This determines the maximum number of resumptions placed on the stack
   * before a fiber is shifted over to a new thread to prevent stack overflow.
   */
  val MaxResumptionDepth = 10

  /**
   * Determines the maximum number of operations executed by a fiber before
   * yielding to other fibers.
   *
   * FIXME: Replace this entirely with the new scheme.
   */
  final val YieldMaxOpCount = 1048576

  lazy val scheduledExecutor = Executors.newScheduledThreadPool(1)

  final def submit[A](block: => A): Unit = {
    threadPool.submit(new Runnable {
      def run: Unit = { block; () }
    })

    ()
  }

  final def schedule[E, A](block: => A, duration: Duration): Async[E, Unit] =
    if (duration == Duration.Zero) {
      submit(block)

      Async.later[E, Unit]
    } else {
      val future = scheduledExecutor.schedule(new Runnable {
        def run: Unit = submit(block)
      }, duration.toNanos, TimeUnit.NANOSECONDS)

      Async.maybeLater { () =>
        future.cancel(true); ()
      }
    }

  final def impureCanceler(canceler: PureCanceler): Canceler =
    () => unsafeRun(canceler())
}

private object RTS {
  // Utility function to avoid catching truly fatal exceptions. Do not allocate
  // memory here since this would defeat the point of checking for OOME.
  def nonFatal(t: Throwable): Boolean =
    !t.isInstanceOf[InternalError] && !t.isInstanceOf[OutOfMemoryError]

  sealed trait RaceState
  object RaceState {
    case object Started     extends RaceState
    case object FirstFailed extends RaceState
    case object Finished    extends RaceState
  }

  @inline
  final def nextInstr[E](value: Any, stack: Stack): IO[E, Any] =
    if (!stack.isEmpty) stack.pop()(value).asInstanceOf[IO[E, Any]] else null

  final class Stack() {
    type Cont = Any => IO[_, Any]

    private[this] var array   = new Array[AnyRef](13)
    private[this] var size    = 0
    private[this] var nesting = 0

    def isEmpty: Boolean = size == 0

    def push(a: Cont): Unit =
      if (size == 13) {
        array = Array(array, a, null, null, null, null, null, null, null, null, null, null, null)
        size = 2
        nesting += 1
      } else {
        array(size) = a
        size += 1
      }

    def pop(): Cont = {
      val idx = size - 1
      var a   = array(idx)
      if (idx == 0 && nesting > 0) {
        array = a.asInstanceOf[Array[AnyRef]]
        a = array(12)
        array(12) = null // GC
        size = 12
        nesting -= 1
      } else {
        array(idx) = null // GC
        size = idx
      }
      a.asInstanceOf[Cont]
    }
  }

  /**
   * An implementation of Fiber that maintains context necessary for evaluation.
   */
<<<<<<< HEAD
  final class FiberContext[E, A](rts: RTS, val unhandled: ErrorHandler) extends Fiber[E, A] {
=======
  final class FiberContext[E, A](rts: RTS, val unhandled: Throwable => IO[Nothing, Unit]) extends Fiber[E, A] {
>>>>>>> f4edd0ac
    import FiberStatus._
    import java.util.{ Collections, Set, WeakHashMap }
    import rts.{ MaxResumptionDepth, YieldMaxOpCount }

    // Accessed from multiple threads:
    private[this] val status = new AtomicReference[FiberStatus[E, A]](FiberStatus.Initial[E, A])
    private[this] var killed = false

    // TODO: A lot can be pulled out of status to increase performance
    // Also the size of this structure should be minimized with laziness used
    // to optimize further, to make forking a cheaper operation.

    // Accessed from within a single thread (not necessarily the same):
    @volatile private[this] var noInterrupt                               = 0
    @volatile private[this] var supervised: List[Set[FiberContext[_, _]]] = Nil
    @volatile private[this] var supervising                               = 0

    private[this] val stack: Stack = new Stack()

    final def runAsync(k: Callback[E, A]): Unit =
      register(k) match {
        case Async.Now(v) => k(v)
        case _            =>
      }

    /**
     * Effectfully interprets an `IO`, blocking if necessary to obtain the result.
     */
    final def runSync: ExitResult[E, A] = {
      val result = new AtomicReference[ExitResult[E, A]](null)

      register { (r: ExitResult[E, A]) =>
        result.synchronized {
          result.set(r)

          result.notifyAll()
        }
      } match {
        case Async.Now(v) =>
          result.set(v)

        case _ =>
          while (result.get eq null) {
            result.synchronized {
              if (result.get eq null) result.wait()
            }
          }
      }

      result.get
    }

    private class Finalizer(val finalizer: IO[Nothing, Unit]) extends Function[Any, IO[E, Any]] {
      final def apply(v: Any): IO[E, Any] = {
        noInterrupt += 1

        finalizer.flatMap(_ => IO.sync { noInterrupt -= 1; v })
      }
    }

    private final def collectDefect[E, A](e: ExitResult[E, A]): Option[List[Throwable]] =
      e match {
        case ExitResult.Terminated(ts @ _ :: _) => Some(ts)
        case ExitResult.Failed(_, ts @ _ :: _)  => Some(ts)
        case _                                  => None
      }

    /**
<<<<<<< HEAD
=======
     * Creates an action to dispatch a list of errors to the fiber's uncaught
     * error handler.
     *
     * @param errors  The effectfully produced list of errors, in reverse order.
     */
    final def dispatchErrors(errors: IO[Nothing, List[Throwable]]): IO[Nothing, Unit] =
      errors.flatMap(
        // Each error produced by a finalizer must be handled using the
        // context's unhandled exception handler:
        _.foldRight(IO.unit)((t, io) => io *> unhandled(t))
      )

    /**
>>>>>>> f4edd0ac
     * Catches an exception, returning a (possibly null) finalizer action that
     * must be executed. It is painstakingly *guaranteed* that the stack will be
     * empty in the sole case the exception was not caught by any exception
     * handler—i.e. the exceptional case.
     */
<<<<<<< HEAD
    final def catchError: IO[Void, Option[List[Throwable]]] = {
      var errorHandler: Any => IO[Any, Any]            = null
      var finalizer: IO[Void, Option[List[Throwable]]] = null
=======
    final def catchError: IO[Nothing, List[Throwable]] = {
      var errorHandler: Any => IO[Any, Any]       = null
      var finalizer: IO[Nothing, List[Throwable]] = null
>>>>>>> f4edd0ac

      // Unwind the stack, looking for exception handlers and coalescing
      // finalizers.
      while ((errorHandler eq null) && !stack.isEmpty) {
        stack.pop() match {
          case a: IO.Redeem[_, _, _, _] =>
            errorHandler = a.err.asInstanceOf[Any => IO[Any, Any]]
          case f0: Finalizer =>
<<<<<<< HEAD
            val f: IO[Void, Option[List[Throwable]]] = f0.finalizer.run.map(collectDefect)
=======
            val f: IO[Nothing, List[Throwable]] = f0.finalizer.run[Nothing, Unit].map(collectDefect)
>>>>>>> f4edd0ac
            if (finalizer eq null) finalizer = f
            else
              finalizer = finalizer.zipWith(f) {
                case (Some(ts1), Some(ts2)) => Some(ts1 ++ ts2)
                case (Some(ts1), None)      => Some(ts1)
                case (None, Some(ts2))      => Some(ts2)
                case (None, None)           => None
              }
          case _ =>
        }
      }

      // We need to maintain the invariant that an empty stack means the
      // exception was *not* caught.
      // The stack will never be empty if the error was caught, because
      // the error handler will be pushed onto the stack.
      // This lets us return only the finalizer, which will be null for common cases,
      // and result in zero heap allocations for the happy path.
      if (errorHandler ne null) stack.push(errorHandler)

      finalizer
    }

    /**
     * Empties the stack, collecting all finalizers and coalescing them into an
     * action that produces a list (possibly empty) of errors during finalization.
     */
<<<<<<< HEAD
    final def interruptStack: IO[Void, Option[List[Throwable]]] = {
      // Use null to achieve zero allocs for the common case of no finalizers:
      var finalizer: IO[Void, Option[List[Throwable]]] = null
=======
    final def interruptStack: IO[Nothing, List[Throwable]] = {
      // Use null to achieve zero allocs for the common case of no finalizers:
      var finalizer: IO[Nothing, List[Throwable]] = null
>>>>>>> f4edd0ac

      while (!stack.isEmpty) {
        // Peel off all the finalizers, composing them into a single finalizer
        // that produces a possibly empty list of errors that occurred when
        // executing the finalizers. The order of errors is outer-to-inner
        // (reverse chronological).
        stack.pop() match {
          case f0: Finalizer =>
<<<<<<< HEAD
            val f: IO[Void, Option[List[Throwable]]] = f0.finalizer.run.map(collectDefect)
=======
            val f: IO[Nothing, List[Throwable]] = f0.finalizer.run[Nothing, Unit].map(collectDefect)
>>>>>>> f4edd0ac
            if (finalizer eq null) finalizer = f
            else
              finalizer = finalizer.zipWith(f) {
                case (Some(ts1), Some(ts2)) => Some(ts1 ++ ts2)
                case (Some(ts1), None)      => Some(ts1)
                case (None, Some(ts2))      => Some(ts2)
                case (None, None)           => None
              }
          case _ =>
        }
      }

      finalizer
    }

    /**
     * The main interpreter loop for `IO` actions. For purely synchronous actions,
     * this will run to completion unless required to yield to other fibers.
     * For mixed actions, the loop will proceed no further than the first
     * asynchronous boundary.
     *
     * @param io0 The `IO` to evaluate on the fiber.
     */
    final def evaluate(io0: IO[E, _]): Unit = {
      // Do NOT accidentally capture any of local variables in a closure,
      // or Scala will wrap them in ObjectRef and performance will plummet.
      var curIo: IO[E, Any] = io0.as[Any]

      while (curIo ne null) {
        try {
          // Put the maximum operation count on the stack for fast access:
          val maxopcount = YieldMaxOpCount

          var result: ExitResult[E, Any] = null
          var opcount: Int               = 0

          while (curIo ne null) {
            // Check to see if the fiber should continue executing or not:
            if (!shouldDie) {
              // Fiber does not need to be interrupted, but might need to yield:
              if (opcount == maxopcount) {
                // Cooperatively yield to other fibers currently suspended.
                // FIXME: Replace with the new design.
                opcount = 0

                // Cannot capture `curIo` since it will be boxed into `ObjectRef`,
                // which destroys performance, so we create a temp val here.
                val tmpIo = curIo

                rts.submit(evaluate(tmpIo))

                curIo = null
              } else {
                // Fiber is neither being interrupted nor needs to yield. Execute
                // the next instruction in the program:
                (curIo.tag: @switch) match {
                  case IO.Tags.FlatMap =>
                    val io = curIo.asInstanceOf[IO.FlatMap[E, Any, Any]]

                    val nested = io.io

                    // A mini interpreter for the left side of FlatMap that evaluates
                    // anything that is 1-hop away. This eliminates heap usage for the
                    // happy path.
                    (nested.tag: @switch) match {
                      case IO.Tags.Point =>
                        val io2 = nested.asInstanceOf[IO.Point[E]]

                        curIo = io.flatMapper(io2.value())

                      case IO.Tags.Strict =>
                        val io2 = nested.asInstanceOf[IO.Strict[Any]]

                        curIo = io.flatMapper(io2.value)

                      case IO.Tags.SyncEffect =>
                        val io2 = nested.asInstanceOf[IO.SyncEffect[Any]]

                        curIo = io.flatMapper(io2.effect())

                      case _ =>
                        // Fallback case. We couldn't evaluate the LHS so we have to
                        // use the stack:
                        curIo = nested

                        stack.push(io.flatMapper)
                    }

                  case IO.Tags.Point =>
                    val io = curIo.asInstanceOf[IO.Point[Any]]

                    val value = io.value()

                    curIo = nextInstr[E](value, stack)

                    if (curIo eq null) {
                      result = ExitResult.Completed(value)
                    }

                  case IO.Tags.Strict =>
                    val io = curIo.asInstanceOf[IO.Strict[Any]]

                    val value = io.value

                    curIo = nextInstr[E](value, stack)

                    if (curIo eq null) {
                      result = ExitResult.Completed(value)
                    }

                  case IO.Tags.SyncEffect =>
                    val io = curIo.asInstanceOf[IO.SyncEffect[Any]]

                    val value = io.effect()

                    curIo = nextInstr[E](value, stack)

                    if (curIo eq null) {
                      result = ExitResult.Completed(value)
                    }

                  case IO.Tags.Fail =>
                    val io = curIo.asInstanceOf[IO.Fail[E]]

                    val error = io.error

                    val finalizer = catchError

                    if (stack.isEmpty) {
                      // Error not caught, stack is empty:
                      if (finalizer eq null) {
                        // No finalizer, so immediately produce the error.
                        val defects = status.get.errors

                        curIo = null
                        result = ExitResult.Failed(error, defects)
                      } else {
                        // We have finalizers to run. We'll resume executing with the
                        // uncaught failure after we have executed all the finalizers:
                        val finalization = finalizer.flatMap(accumFailures)
                        val completer    = io

                        curIo = doNotInterrupt(finalization) *> completer
                      }
                    } else {
                      // Error caught:
                      val handled = nextInstr[E](error, stack)

                      if (finalizer eq null) {
                        curIo = handled
                      } else {
                        // Must run finalizer first:
                        val finalization = finalizer.flatMap(accumFailures)
                        val completer    = handled

                        curIo = doNotInterrupt(finalization) *> completer
                      }
                    }

                  case IO.Tags.AsyncEffect =>
                    val io = curIo.asInstanceOf[IO.AsyncEffect[E, Any]]

                    val id = enterAsyncStart()

                    try {
                      io.register(resumeAsync) match {
                        case Async.Now(value) =>
                          // Value returned synchronously, callback will never be
                          // invoked. Attempt resumption now:
                          if (shouldResumeAsync()) {
                            value match {
                              case ExitResult.Completed(v) =>
                                curIo = nextInstr[E](v, stack)

                                if (curIo eq null) {
                                  result = value
                                }
                              case ExitResult.Terminated(ts) =>
                                curIo = IO.terminate0(ts)
                              case ExitResult.Failed(e, _) =>
                                curIo = IO.fail(e)
                            }
                          } else {
                            // Completion handled by interruptor:
                            curIo = null
                          }

                        case Async.MaybeLater(canceler) =>
                          // We have a canceler, attempt to store a reference to
                          // it in case the async computation is interrupted:
                          awaitAsync(id, canceler)

                          curIo = null

                        case Async.MaybeLaterIO(pureCancel) =>
                          // As for the case above this stores an impure canceler
                          // obtained performing the pure canceler on the same thread
                          awaitAsync(id, rts.impureCanceler(pureCancel))

                          curIo = null
                      }
                    } finally enterAsyncEnd()

                  case IO.Tags.AsyncIOEffect =>
                    val io = curIo.asInstanceOf[IO.AsyncIOEffect[E, Any]]

                    curIo = IO.async[E, Any] { callback =>
                      rts.unsafeRunAsync(io.register(callback))(_ => ())
                    }

                  case IO.Tags.Redeem =>
                    val io = curIo.asInstanceOf[IO.Redeem[E, Any, Any, Any]]

                    curIo = io.value

                    stack.push(io)

                  case IO.Tags.Fork =>
                    val io = curIo.asInstanceOf[IO.Fork[_, Any]]

                    val optHandler = io.handler

                    val handler = if (optHandler eq None) unhandled else optHandler.get

                    val value: FiberContext[_, Any] = fork(io.value, handler)

                    supervise(value)

                    curIo = nextInstr[E](value, stack)

                    if (curIo eq null) {
                      result = ExitResult.Completed(value)
                    }

                  case IO.Tags.Race =>
                    val io = curIo.asInstanceOf[IO.Race[E, Any, Any, Any]]

                    curIo = raceWith(unhandled, io.left, io.right, io.finishLeft, io.finishRight)

                  case IO.Tags.Suspend =>
                    val io = curIo.asInstanceOf[IO.Suspend[E, Any]]

                    curIo = io.value()

                  case IO.Tags.Uninterruptible =>
                    val io = curIo.asInstanceOf[IO.Uninterruptible[E, Any]]

                    curIo = doNotInterrupt(io.io)

                  case IO.Tags.Sleep =>
                    val io = curIo.asInstanceOf[IO.Sleep]

                    curIo = IO.async0[E, Any] { callback =>
                      rts
                        .schedule(callback(SuccessUnit), io.duration)
                    }

                  case IO.Tags.Supervise =>
                    val io = curIo.asInstanceOf[IO.Supervise[E, Any]]

                    curIo = enterSupervision *>
                      io.value.ensuring(exitSupervision)

                  case IO.Tags.Terminate =>
                    val io = curIo.asInstanceOf[IO.Terminate]

                    val finalizer = interruptStack

                    if (finalizer eq null) {
                      // No finalizers, simply produce error:
                      val causes    = status.get.causes.getOrElse(Nil)
                      val defects   = status.get.errors
                      val allCauses = io.causes ++ causes ++ defects

                      curIo = null
                      result = ExitResult.Terminated(allCauses)
                    } else {
                      // Must run finalizers first before failing:
                      val finalization = finalizer.flatMap(accumFailures)
                      val completer    = io

                      curIo = doNotInterrupt(finalization) *> completer
                    }

                  case IO.Tags.Supervisor =>
                    val value = unhandled

                    curIo = nextInstr[E](value, stack)

                    if (curIo eq null) {
                      result = ExitResult.Completed(value)
                    }

                  case IO.Tags.Run =>
                    val io = curIo.asInstanceOf[IO.Run[E, Any]]

                    val value: FiberContext[E, Any] = fork(io.value, unhandled)

                    curIo = IO.async0[E, Any] { k =>
                      value.register { (v: ExitResult[E, Any]) =>
                        k(ExitResult.Completed(v))
                      } match {
                        case Async.Now(v) => Async.Now(ExitResult.Completed(v))
                        case x            => x
                      }
                    }

                  case IO.Tags.Ensuring =>
                    val io = curIo.asInstanceOf[IO.Ensuring[E, Any]]
                    stack.push(new Finalizer(io.finalizer))
                    curIo = io.io
                }
              }
            } else {
              // Interruption cannot be interrupted:
              this.noInterrupt += 1

<<<<<<< HEAD
              // At this point, all causes of interruption have been accumulated
              // in the fiber status and will be read during evalution of this
              // action:
              curIo = IO.terminate0[E, Any](Nil)
=======
              curIo = IO.terminate(die.get)
>>>>>>> f4edd0ac
            }

            opcount = opcount + 1
          }

          if (result ne null) {
            done(result.asInstanceOf[ExitResult[E, A]])
          }

          curIo = null // Ensure termination of outer loop
        } catch {
          // Catastrophic error handler. Any error thrown inside the interpreter is
          // either a bug in the interpreter or a bug in the user's code. Let the
          // fiber die but attempt finalization & report errors.
          case t: Throwable if (nonFatal(t)) =>
            // Interruption cannot be interrupted:
            this.noInterrupt += 1

            curIo = IO.terminate(t)
        }
      }
    }

<<<<<<< HEAD
    final def fork[E, A](io: IO[E, A], handler: ErrorHandler): FiberContext[E, A] = {
=======
    final def fork[E, A](io: IO[E, A], handler: Throwable => IO[Nothing, Unit]): FiberContext[E, A] = {
>>>>>>> f4edd0ac
      val context = new FiberContext[E, A](rts, handler)

      rts.submit(context.evaluate(io))

      context
    }

    private final def accumFailures: Option[List[Throwable]] => IO[Void, Unit] = {
      case None     => IO.unit[Void]
      case Some(ts) => IO.sync(addFailures(ts))
    }

    @tailrec
    private final def addFailures(ts: List[Throwable]): Unit = {
      val oldStatus = status.get
      oldStatus match {
        case x @ Executing(_, ts0, _, _) =>
          if (!status.compareAndSet(oldStatus, x.copy(errors = ts0 ++ ts))) addFailures(ts) else ()

        case x @ AsyncRegion(_, ts0, _, _, _, _, _) =>
          if (!status.compareAndSet(oldStatus, x.copy(errors = ts0 ++ ts))) addFailures(ts) else ()

        case _ =>
      }
    }

    /**
     * Resumes a synchronous evaluation given the newly produced value.
     *
     * @param value The value which will be used to resume the sync evaluation.
     */
    private final def resumeEvaluate(value: ExitResult[E, Any]): Unit =
      value match {
        case ExitResult.Completed(v) =>
          // Async produced a value:
          val io = nextInstr[E](v, stack)

          if (io eq null) done(value.asInstanceOf[ExitResult[E, A]])
          else evaluate(io)

<<<<<<< HEAD
        case ExitResult.Failed(t, _) => evaluate(IO.fail[E, Any](t))

        case ExitResult.Terminated(ts) => evaluate(IO.terminate0[E, Any](ts))
=======
        case ExitResult.Failed(t) => evaluate(IO.fail[E](t))

        case ExitResult.Terminated(t) => evaluate(IO.terminate(t))
>>>>>>> f4edd0ac
      }

    /**
     * Resumes an asynchronous computation.
     *
     * @param value The value produced by the asynchronous computation.
     */
    private final def resumeAsync[A](value: ExitResult[E, Any]): Unit =
      if (shouldResumeAsync()) {
        // Take care not to overflow the stack in cases of 'deeply' nested
        // asynchronous callbacks.
        if (this.reentrancy > MaxResumptionDepth) {
          rts.submit(resumeEvaluate(value))
        } else resumeEvaluate(value)
      }

    private final def raceCallback[A, B](resume: Callback[E, IO[E, B]],
                                         state: AtomicReference[RaceState],
                                         finish: A => IO[E, B]): Callback[E, A] =
      (tryA: ExitResult[E, A]) => {
        import RaceState._

        var loop = true
        var won  = false

        while (loop) {
          val oldStatus = state.get

          val newState = oldStatus match {
            case Finished =>
              won = false
              oldStatus
            case FirstFailed =>
              won = true
              Finished
            case Started =>
              tryA match {
                case ExitResult.Completed(_) =>
                  won = true
                  Finished
                case _ =>
                  won = false
                  FirstFailed
              }
          }

          loop = !state.compareAndSet(oldStatus, newState)
        }

        if (won) resume(tryA.map(finish))
      }

<<<<<<< HEAD
    private final def raceWith[A, B, C](unhandled: ErrorHandler,
=======
    private final def raceWith[A, B, C](unhandled: Throwable => IO[Nothing, Unit],
>>>>>>> f4edd0ac
                                        leftIO: IO[E, A],
                                        rightIO: IO[E, B],
                                        finishLeft: (A, Fiber[E, B]) => IO[E, C],
                                        finishRight: (B, Fiber[E, A]) => IO[E, C]): IO[E, C] = {
      val left  = fork(leftIO, unhandled)
      val right = fork(rightIO, unhandled)

      // TODO: Interrupt raced fibers if parent is interrupted

      val leftWins  = (w: A) => finishLeft(w, right)
      val rightWins = (w: B) => finishRight(w, left)

      val state = new AtomicReference[RaceState](RaceState.Started)

      IO.flatten(IO.async0[E, IO[E, C]] { k =>
        val leftCallback  = raceCallback[A, C](k, state, leftWins)
        val rightCallback = raceCallback[B, C](k, state, rightWins)

        val c1: Canceler = left.register(leftCallback) match {
          case Async.Now(tryA)                => leftCallback(tryA); null
          case Async.MaybeLater(cancel)       => cancel
          case Async.MaybeLaterIO(pureCancel) => rts.impureCanceler(pureCancel)
        }

        val c2: Canceler = right.register(rightCallback) match {
          case Async.Now(tryA)                => rightCallback(tryA); null
          case Async.MaybeLater(cancel)       => cancel
          case Async.MaybeLaterIO(pureCancel) => rts.impureCanceler(pureCancel)
        }

        val canceler = combineCancelers(c1, c2)

        if (canceler eq null) Async.later[E, IO[E, C]]
        else Async.maybeLater(canceler)
      })
    }

    final def changeErrorUnit[E2](cb: Callback[E2, Unit]): Callback[E, Unit] =
      x => cb(x.mapError(_ => SuccessUnit))

<<<<<<< HEAD
    final def interrupt0[E2](ts: List[Throwable]): IO[E2, Unit] =
      IO.async0[E2, Unit](cb => kill0[E2](ts, changeErrorUnit[E2](cb)))
=======
    final def interrupt(t: Throwable): IO[Nothing, Unit] =
      IO.async0[Nothing, Unit](cb => kill0[Nothing](t, changeErrorUnit[Nothing](cb)))
>>>>>>> f4edd0ac

    final def join: IO[E, A] = IO.async0(join0)

    final def enterSupervision: IO[E, Unit] = IO.sync {
      supervising += 1

      def newWeakSet[A]: Set[A] = Collections.newSetFromMap[A](new WeakHashMap[A, java.lang.Boolean]())

      val set = newWeakSet[FiberContext[_, _]]

      supervised = set :: supervised
    }

    final def supervise(child: FiberContext[_, _]): Unit =
      if (supervising > 0) {
        supervised match {
          case Nil =>
          case set :: _ =>
            set.add(child)

            ()
        }
      }

    @tailrec
    final def enterAsyncStart(): Int = {
      val oldStatus = status.get

      oldStatus match {
        case AsyncRegion(causes, errors, reentrancy, resume, cancel, joiners, killers) =>
          val newReentrancy = reentrancy + 1

          if (!status.compareAndSet(oldStatus,
                                    AsyncRegion(causes, errors, newReentrancy, resume + 1, cancel, joiners, killers)))
            enterAsyncStart()
          else newReentrancy

        case Executing(causes, errors, joiners, killers) =>
          val newReentrancy = 1

          if (!status.compareAndSet(oldStatus, AsyncRegion(causes, errors, newReentrancy, 1, None, joiners, killers)))
            enterAsyncStart()
          else newReentrancy

        case _ =>
          // If this is hit, there's a bug somewhere.
          throw new Error("Defect: Fiber is in Done state")
      }
    }

    final def reentrancy: Int = status.get match {
      case s @ AsyncRegion(_, _, _, _, _, _, _) => s.reentrancy

      case _ => 0
    }

    @tailrec
    final def enterAsyncEnd(): Unit = {
      val oldStatus = status.get

      oldStatus match {
        case AsyncRegion(causes, errors, 1, 0, _, joiners, killers) =>
          // No more resumptions left and exiting last async boundary initiation:
          if (!status.compareAndSet(oldStatus, Executing(causes, errors, joiners, killers))) enterAsyncEnd()

        case AsyncRegion(causes, errors, reentrancy, resume, cancel, joiners, killers) =>
          if (!status.compareAndSet(oldStatus,
                                    AsyncRegion(causes, errors, reentrancy - 1, resume, cancel, joiners, killers)))
            enterAsyncEnd()

        case _ =>
      }
    }

    @tailrec
    final def awaitAsync(id: Int, c: Canceler): Unit = {
      val oldStatus = status.get

      oldStatus match {
        case AsyncRegion(causes, errors, reentrancy, resume, _, joiners, killers) if (id == reentrancy) =>
          if (!status.compareAndSet(oldStatus, AsyncRegion(causes, errors, reentrancy, resume, Some(c), joiners, killers)))
            awaitAsync(id, c)

        case _ =>
      }
    }

    @tailrec
    final def shouldResumeAsync(): Boolean = {
      val oldStatus = status.get

      oldStatus match {
        case AsyncRegion(causes, errors, 0, 1, _, joiners, killers) =>
          // No more resumptions are left!
          if (!status.compareAndSet(oldStatus, Executing(causes, errors, joiners, killers))) shouldResumeAsync()
          else true

        case AsyncRegion(causes, errors, reentrancy, resume, _, joiners, killers) =>
          if (!status.compareAndSet(oldStatus, AsyncRegion(causes, errors, reentrancy, resume - 1, None, joiners, killers)))
            shouldResumeAsync()
          else true

        case _ => false
      }
    }

    final def exitSupervision[E2]: IO[E2, Unit] =
      IO.flatten(IO.sync {
        supervising -= 1

        var action = IO.unit

        supervised = supervised match {
          case Nil => Nil
          case set :: tail =>
            val iterator = set.iterator()

            while (iterator.hasNext()) {
              val child = iterator.next()

<<<<<<< HEAD
              action = action *> child.interrupt[E2](Errors.InterruptedFiber)
=======
              action = action *> child.interrupt(e)
>>>>>>> f4edd0ac
            }

            tail
        }

        action
      })

    @inline
    final def shouldDie: Boolean = killed && noInterrupt == 0

    private final val exitUninterruptible: IO[Nothing, Unit] = IO.sync { noInterrupt -= 1 }

    private final def doNotInterrupt[E, A](io: IO[E, A]): IO[E, A] = {
      this.noInterrupt += 1
      io.ensuring(exitUninterruptible)
    }

    final def register(cb: Callback[E, A]): Async[E, A] = join0(cb)

    @tailrec
    final def done(v: ExitResult[E, A]): Unit = {
      val oldStatus = status.get

      oldStatus match {
        case Executing(_, _, joiners, killers) =>
          if (!status.compareAndSet(oldStatus, Done(v))) done(v)
          else {
            purgeJoinersKillers(v, joiners, killers)
            reportErrors(v)
          }

        case AsyncRegion(_, _, _, _, _, joiners, killers) =>
          // TODO: Guard against errant `done` or not?
          if (!status.compareAndSet(oldStatus, Done(v))) done(v)
          else {
            purgeJoinersKillers(v, joiners, killers)
            reportErrors(v)
          }

        case Done(_) => // Huh?
      }
    }

<<<<<<< HEAD
    final def reportErrors(v: ExitResult[E, A]): Unit =
      v match {
        case ExitResult.Failed(error, defects) =>
          // Report the uncaught error to the supervisor:
          rts.submit(
            rts.unsafeRun(unhandled(Errors.UnhandledError(error, defects) :: Nil))
          )

        case ExitResult.Terminated(causes) =>
          // Report the termination cause to the supervisor:
          rts.submit(rts.unsafeRun(unhandled(causes)))

        case _ =>
      }

    @tailrec
    private final def kill0[E2](cs: List[Throwable], k: Callback[E, Unit]): Async[E2, Unit] = {

      val oldStatus = status.get

      oldStatus match {
        case Executing(causes, errors, joiners, killers) =>
          if (!status.compareAndSet(oldStatus,
                                    Executing(Some(causes.getOrElse(Nil) ++ cs), errors, joiners, k :: killers)))
            kill0(cs, k)
          else {
            killed = true
            Async.later[E2, Unit]
          }

        case AsyncRegion(None, errors, _, resume, cancelOpt, joiners, killers) if (resume > 0 && noInterrupt == 0) =>
          val v = ExitResult.Terminated[E, A](errors ++ cs)

          if (!status.compareAndSet(oldStatus, Done(v))) kill0(cs, k)
          else {
            killed = true

            // We interrupted async before it could resume. Now we have to
            // cancel the computation, if possible, and handle any finalizers.
            cancelOpt match {
              case None =>
              case Some(cancel) =>
                try cancel()
                catch {
                  case t: Throwable if (nonFatal(t)) =>
                    supervise(fork(unhandled(t :: Nil)[E], unhandled))
                }
            }
=======
    private final def kill0[E2](t: Throwable, k: Callback[E, Unit]): Async[E2, Unit] = {
      var result: Async[E2, Unit] = null.asInstanceOf[Async[E2, Unit]]
      killed = true

      while (result eq null) {
        val oldStatus = status.get

        oldStatus match {
          case Executing(t0, joiners, killers) =>
            if (status.compareAndSet(oldStatus, Executing(t0.orElse(Some(t)), joiners, k :: killers)))
              result = Async.later[E2, Unit]

          case AsyncRegion(None, _, resume, cancelOpt, joiners, killers) if resume > 0 && noInterrupt == 0 =>
            val v = ExitResult.Terminated[E, A](t)

            if (status.compareAndSet(oldStatus, Done(v))) {
              // We interrupted async before it could resume. Now we have to
              // cancel the computation, if possible, and handle any finalizers.
              cancelOpt match {
                case None =>
                case Some(cancel) =>
                  try cancel(t)
                  catch {
                    case t: Throwable if nonFatal(t) =>
                      supervise(fork(unhandled(t), unhandled))
                  }
              }
>>>>>>> f4edd0ac

              val finalizer = interruptStack

<<<<<<< HEAD
            if (finalizer ne null) {
              fork[Void, Unit](finalizer.flatMap {
                case None     => IO.unit[Void]
                case Some(ts) => unhandled(ts)
              }, unhandled)
                .runAsync((_: ExitResult[Void, Unit]) => purgeJoinersKillers(v, joiners, k :: killers))
              Async.later[E2, Unit]
            } else Async.now(SuccessUnit[E2])
=======
              result = if (finalizer ne null) {
                fork[Nothing, Unit](dispatchErrors(finalizer), unhandled)
                  .runAsync((_: ExitResult[Nothing, Unit]) => purgeJoinersKillers(v, joiners, k :: killers))
                Async.later[E2, Unit]
              } else Async.now(SuccessUnit)
>>>>>>> f4edd0ac

            }

<<<<<<< HEAD
        case s @ AsyncRegion(_, _, _, _, _, _, _) =>
          val newStatus = s.copy(causes = Some(s.causes.getOrElse(Nil) ++ cs), killers = k :: s.killers)

          if (!status.compareAndSet(oldStatus, newStatus)) kill0(cs, k)
          else {
            killed = true
            Async.later[E2, Unit]
          }

        case Done(_) =>
          killed = true
          Async.now(SuccessUnit[E2])
=======
          case s @ AsyncRegion(_, _, _, _, _, _) =>
            val newStatus = s.copy(error = s.error.orElse(Some(t)), killers = k :: s.killers)

            if (status.compareAndSet(oldStatus, newStatus))
              result = Async.later[E2, Unit]

          case Done(_) => result = Async.now(SuccessUnit)
        }
>>>>>>> f4edd0ac
      }
      result
    }

    @tailrec
    private final def join0(cb: Callback[E, A]): Async[E, A] = {
      val oldStatus = status.get

      oldStatus match {
        case s @ Executing(_, _, _, _) =>
          val newStatus = s.copy(joiners = cb :: s.joiners)

          if (!status.compareAndSet(oldStatus, newStatus)) join0(cb)
          else Async.later[E, A]

        case s @ AsyncRegion(_, _, _, _, _, _, _) =>
          val newStatus = s.copy(joiners = cb :: s.joiners)

          if (!status.compareAndSet(oldStatus, newStatus)) join0(cb)
          else Async.later[E, A]

        case Done(v) => Async.now(v)
      }
    }

    private final def purgeJoinersKillers(v: ExitResult[E, A],
                                          joiners: List[Callback[E, A]],
                                          killers: List[Callback[E, Unit]]): Unit = {
      // To preserve fair scheduling, we submit all resumptions on the thread
      // pool in (rough) order of their submission.
      killers.reverse.foreach(k => rts.submit(k(SuccessUnit)))
      joiners.foreach(k => rts.submit(k(v)))
    }
  }

  sealed trait FiberStatus[E, A] {

    /** causes passed in when explicitly interrupting the fiber */
    def causes: Option[List[Throwable]]

    /** errors resulting from exceptions thrown during the execution of the fiber */
    def errors: List[Throwable]
  }
  object FiberStatus {
    final case class Executing[E, A](causes: Option[List[Throwable]],
                                     errors: List[Throwable],
                                     joiners: List[Callback[E, A]],
                                     killers: List[Callback[E, Unit]])
        extends FiberStatus[E, A]
    final case class AsyncRegion[E, A](causes: Option[List[Throwable]],
                                       errors: List[Throwable],
                                       reentrancy: Int,
                                       resume: Int,
                                       cancel: Option[Canceler],
                                       joiners: List[Callback[E, A]],
                                       killers: List[Callback[E, Unit]])
        extends FiberStatus[E, A]
    final case class Done[E, A](value: ExitResult[E, A]) extends FiberStatus[E, A] {
      override def causes: Option[List[Throwable]] = None
      override def errors: List[Throwable]         = Nil
    }

    def Initial[E, A] = Executing[E, A](None, Nil, Nil, Nil)
  }

  val SuccessUnit: ExitResult[Nothing, Unit] = ExitResult.Completed(())

  final def combineCancelers(c1: Canceler, c2: Canceler): Canceler =
    if (c1 eq null) {
      if (c2 eq null) null
      else c2
    } else if (c2 eq null) {
      c1
    } else
      () => {
        c1()
        c2()
      }
}<|MERGE_RESOLUTION|>--- conflicted
+++ resolved
@@ -159,11 +159,7 @@
   /**
    * An implementation of Fiber that maintains context necessary for evaluation.
    */
-<<<<<<< HEAD
-  final class FiberContext[E, A](rts: RTS, val unhandled: ErrorHandler) extends Fiber[E, A] {
-=======
   final class FiberContext[E, A](rts: RTS, val unhandled: Throwable => IO[Nothing, Unit]) extends Fiber[E, A] {
->>>>>>> f4edd0ac
     import FiberStatus._
     import java.util.{ Collections, Set, WeakHashMap }
     import rts.{ MaxResumptionDepth, YieldMaxOpCount }
@@ -232,36 +228,14 @@
       }
 
     /**
-<<<<<<< HEAD
-=======
-     * Creates an action to dispatch a list of errors to the fiber's uncaught
-     * error handler.
-     *
-     * @param errors  The effectfully produced list of errors, in reverse order.
-     */
-    final def dispatchErrors(errors: IO[Nothing, List[Throwable]]): IO[Nothing, Unit] =
-      errors.flatMap(
-        // Each error produced by a finalizer must be handled using the
-        // context's unhandled exception handler:
-        _.foldRight(IO.unit)((t, io) => io *> unhandled(t))
-      )
-
-    /**
->>>>>>> f4edd0ac
      * Catches an exception, returning a (possibly null) finalizer action that
      * must be executed. It is painstakingly *guaranteed* that the stack will be
      * empty in the sole case the exception was not caught by any exception
      * handler—i.e. the exceptional case.
      */
-<<<<<<< HEAD
-    final def catchError: IO[Void, Option[List[Throwable]]] = {
-      var errorHandler: Any => IO[Any, Any]            = null
-      var finalizer: IO[Void, Option[List[Throwable]]] = null
-=======
     final def catchError: IO[Nothing, List[Throwable]] = {
       var errorHandler: Any => IO[Any, Any]       = null
-      var finalizer: IO[Nothing, List[Throwable]] = null
->>>>>>> f4edd0ac
+      var finalizer: IO[Nothing, Option[List[Throwable]]] = null
 
       // Unwind the stack, looking for exception handlers and coalescing
       // finalizers.
@@ -270,11 +244,7 @@
           case a: IO.Redeem[_, _, _, _] =>
             errorHandler = a.err.asInstanceOf[Any => IO[Any, Any]]
           case f0: Finalizer =>
-<<<<<<< HEAD
-            val f: IO[Void, Option[List[Throwable]]] = f0.finalizer.run.map(collectDefect)
-=======
-            val f: IO[Nothing, List[Throwable]] = f0.finalizer.run[Nothing, Unit].map(collectDefect)
->>>>>>> f4edd0ac
+            val f: IO[Nothing, Option[List[Throwable]]] = f0.finalizer.run[Nothing, Unit].map(collectDefect)
             if (finalizer eq null) finalizer = f
             else
               finalizer = finalizer.zipWith(f) {
@@ -302,15 +272,9 @@
      * Empties the stack, collecting all finalizers and coalescing them into an
      * action that produces a list (possibly empty) of errors during finalization.
      */
-<<<<<<< HEAD
-    final def interruptStack: IO[Void, Option[List[Throwable]]] = {
+    final def interruptStack: IO[Nothing, Option[List[Throwable]]] = {
       // Use null to achieve zero allocs for the common case of no finalizers:
-      var finalizer: IO[Void, Option[List[Throwable]]] = null
-=======
-    final def interruptStack: IO[Nothing, List[Throwable]] = {
-      // Use null to achieve zero allocs for the common case of no finalizers:
-      var finalizer: IO[Nothing, List[Throwable]] = null
->>>>>>> f4edd0ac
+      var finalizer: IO[Nothing, Option[List[Throwable]]] = null
 
       while (!stack.isEmpty) {
         // Peel off all the finalizers, composing them into a single finalizer
@@ -319,11 +283,7 @@
         // (reverse chronological).
         stack.pop() match {
           case f0: Finalizer =>
-<<<<<<< HEAD
-            val f: IO[Void, Option[List[Throwable]]] = f0.finalizer.run.map(collectDefect)
-=======
-            val f: IO[Nothing, List[Throwable]] = f0.finalizer.run[Nothing, Unit].map(collectDefect)
->>>>>>> f4edd0ac
+            val f: IO[Nothing, Option[List[Throwable]]] = f0.finalizer.run[Nothing, Unit].map(collectDefect)
             if (finalizer eq null) finalizer = f
             else
               finalizer = finalizer.zipWith(f) {
@@ -641,14 +601,10 @@
               // Interruption cannot be interrupted:
               this.noInterrupt += 1
 
-<<<<<<< HEAD
               // At this point, all causes of interruption have been accumulated
               // in the fiber status and will be read during evalution of this
               // action:
-              curIo = IO.terminate0[E, Any](Nil)
-=======
-              curIo = IO.terminate(die.get)
->>>>>>> f4edd0ac
+              curIo = IO.terminate
             }
 
             opcount = opcount + 1
@@ -672,11 +628,7 @@
       }
     }
 
-<<<<<<< HEAD
-    final def fork[E, A](io: IO[E, A], handler: ErrorHandler): FiberContext[E, A] = {
-=======
     final def fork[E, A](io: IO[E, A], handler: Throwable => IO[Nothing, Unit]): FiberContext[E, A] = {
->>>>>>> f4edd0ac
       val context = new FiberContext[E, A](rts, handler)
 
       rts.submit(context.evaluate(io))
@@ -717,15 +669,9 @@
           if (io eq null) done(value.asInstanceOf[ExitResult[E, A]])
           else evaluate(io)
 
-<<<<<<< HEAD
         case ExitResult.Failed(t, _) => evaluate(IO.fail[E, Any](t))
 
         case ExitResult.Terminated(ts) => evaluate(IO.terminate0[E, Any](ts))
-=======
-        case ExitResult.Failed(t) => evaluate(IO.fail[E](t))
-
-        case ExitResult.Terminated(t) => evaluate(IO.terminate(t))
->>>>>>> f4edd0ac
       }
 
     /**
@@ -778,11 +724,7 @@
         if (won) resume(tryA.map(finish))
       }
 
-<<<<<<< HEAD
-    private final def raceWith[A, B, C](unhandled: ErrorHandler,
-=======
     private final def raceWith[A, B, C](unhandled: Throwable => IO[Nothing, Unit],
->>>>>>> f4edd0ac
                                         leftIO: IO[E, A],
                                         rightIO: IO[E, B],
                                         finishLeft: (A, Fiber[E, B]) => IO[E, C],
@@ -823,13 +765,8 @@
     final def changeErrorUnit[E2](cb: Callback[E2, Unit]): Callback[E, Unit] =
       x => cb(x.mapError(_ => SuccessUnit))
 
-<<<<<<< HEAD
-    final def interrupt0[E2](ts: List[Throwable]): IO[E2, Unit] =
-      IO.async0[E2, Unit](cb => kill0[E2](ts, changeErrorUnit[E2](cb)))
-=======
-    final def interrupt(t: Throwable): IO[Nothing, Unit] =
-      IO.async0[Nothing, Unit](cb => kill0[Nothing](t, changeErrorUnit[Nothing](cb)))
->>>>>>> f4edd0ac
+    final def interrupt0[E2](ts: List[Throwable]): IO[Nothing, Unit] =
+      IO.async0[Nothing, Unit](cb => kill0[Nothing](ts, changeErrorUnit[Nothing](cb)))
 
     final def join: IO[E, A] = IO.async0(join0)
 
@@ -950,11 +887,7 @@
             while (iterator.hasNext()) {
               val child = iterator.next()
 
-<<<<<<< HEAD
-              action = action *> child.interrupt[E2](Errors.InterruptedFiber)
-=======
-              action = action *> child.interrupt(e)
->>>>>>> f4edd0ac
+              action = action *> child.interrupt(Errors.InterruptedFiber)
             }
 
             tail
@@ -999,7 +932,6 @@
       }
     }
 
-<<<<<<< HEAD
     final def reportErrors(v: ExitResult[E, A]): Unit =
       v match {
         case ExitResult.Failed(error, defects) =>
@@ -1048,39 +980,9 @@
                     supervise(fork(unhandled(t :: Nil)[E], unhandled))
                 }
             }
-=======
-    private final def kill0[E2](t: Throwable, k: Callback[E, Unit]): Async[E2, Unit] = {
-      var result: Async[E2, Unit] = null.asInstanceOf[Async[E2, Unit]]
-      killed = true
-
-      while (result eq null) {
-        val oldStatus = status.get
-
-        oldStatus match {
-          case Executing(t0, joiners, killers) =>
-            if (status.compareAndSet(oldStatus, Executing(t0.orElse(Some(t)), joiners, k :: killers)))
-              result = Async.later[E2, Unit]
-
-          case AsyncRegion(None, _, resume, cancelOpt, joiners, killers) if resume > 0 && noInterrupt == 0 =>
-            val v = ExitResult.Terminated[E, A](t)
-
-            if (status.compareAndSet(oldStatus, Done(v))) {
-              // We interrupted async before it could resume. Now we have to
-              // cancel the computation, if possible, and handle any finalizers.
-              cancelOpt match {
-                case None =>
-                case Some(cancel) =>
-                  try cancel(t)
-                  catch {
-                    case t: Throwable if nonFatal(t) =>
-                      supervise(fork(unhandled(t), unhandled))
-                  }
-              }
->>>>>>> f4edd0ac
 
               val finalizer = interruptStack
 
-<<<<<<< HEAD
             if (finalizer ne null) {
               fork[Void, Unit](finalizer.flatMap {
                 case None     => IO.unit[Void]
@@ -1089,17 +991,9 @@
                 .runAsync((_: ExitResult[Void, Unit]) => purgeJoinersKillers(v, joiners, k :: killers))
               Async.later[E2, Unit]
             } else Async.now(SuccessUnit[E2])
-=======
-              result = if (finalizer ne null) {
-                fork[Nothing, Unit](dispatchErrors(finalizer), unhandled)
-                  .runAsync((_: ExitResult[Nothing, Unit]) => purgeJoinersKillers(v, joiners, k :: killers))
-                Async.later[E2, Unit]
-              } else Async.now(SuccessUnit)
->>>>>>> f4edd0ac
 
             }
 
-<<<<<<< HEAD
         case s @ AsyncRegion(_, _, _, _, _, _, _) =>
           val newStatus = s.copy(causes = Some(s.causes.getOrElse(Nil) ++ cs), killers = k :: s.killers)
 
@@ -1112,16 +1006,6 @@
         case Done(_) =>
           killed = true
           Async.now(SuccessUnit[E2])
-=======
-          case s @ AsyncRegion(_, _, _, _, _, _) =>
-            val newStatus = s.copy(error = s.error.orElse(Some(t)), killers = k :: s.killers)
-
-            if (status.compareAndSet(oldStatus, newStatus))
-              result = Async.later[E2, Unit]
-
-          case Done(_) => result = Async.now(SuccessUnit)
-        }
->>>>>>> f4edd0ac
       }
       result
     }
