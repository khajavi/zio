--- conflicted
+++ resolved
@@ -271,57 +271,6 @@
     unsafePerformIO(IO.absolve(io2.attempt[Throwable])) must (throwA(UnhandledError(ExampleError)))
   }
 
-<<<<<<< HEAD
-  def testExitResultIsUsageResult_new =
-    unsafePerformIO(IO.bracket(IO.unit[Throwable])(_ => IO.unit[Void])(_ => IO.point[Throwable, Int](42))) must_=== 42
-
-  def testBracketErrorInAcquisition_new =
-    unsafePerformIO(IO.bracket(IO.fail[Throwable, Unit](ExampleError))(_ => IO.unit)(_ => IO.unit)) must
-      (throwA(UnhandledError(ExampleError)))
-
-  def testBracketErrorInRelease_new =
-    unsafePerformIO(IO.bracket(IO.unit[Void])(_ => IO.terminate(ExampleError))(_ => IO.unit[Void])) must
-      (throwA(ExampleError))
-
-  def testBracketErrorInUsage_new =
-    unsafePerformIO(IO.bracket(IO.unit[Throwable])(_ => IO.unit)(_ => IO.fail[Throwable, Unit](ExampleError))) must
-      (throwA(UnhandledError(ExampleError)))
-
-  def testBracketRethrownCaughtErrorInAcquisition_new = {
-    lazy val actual = unsafePerformIO(
-      IO.absolve(IO.bracket(IO.fail[Throwable, Unit](ExampleError))(_ => IO.unit)(_ => IO.unit).attempt[Throwable])
-    )
-
-    actual must (throwA(UnhandledError(ExampleError)))
-  }
-
-  def testBracketRethrownCaughtErrorInRelease_new = {
-    lazy val actual = unsafePerformIO(
-      IO.bracket(IO.unit[Void])(_ => IO.terminate(ExampleError))(_ => IO.unit[Void])
-    )
-
-    actual must (throwA(ExampleError))
-  }
-
-  def testBracketRethrownCaughtErrorInUsage_new = {
-    lazy val actual = unsafePerformIO(
-      IO.absolve(
-        IO.bracket(IO.unit[Throwable])(_ => IO.unit)(_ => IO.fail[Throwable, Unit](ExampleError)).attempt[Throwable]
-      )
-    )
-
-    actual must (throwA(UnhandledError(ExampleError)))
-  }
-
-  def testEvalOfAsyncAttemptOfFail_new = {
-    val io1 = IO.bracket(IO.unit[Throwable])(_ => AsyncUnit[Void])(_ => asyncExampleError[Unit])
-    val io2 = IO.bracket(AsyncUnit[Throwable])(_ => IO.unit)(_ => asyncExampleError[Unit])
-
-    unsafePerformIO(io1) must (throwA(UnhandledError(ExampleError)))
-    unsafePerformIO(io2) must (throwA(UnhandledError(ExampleError)))
-    unsafePerformIO(IO.absolve(io1.attempt[Throwable])) must (throwA(UnhandledError(ExampleError)))
-    unsafePerformIO(IO.absolve(io2.attempt[Throwable])) must (throwA(UnhandledError(ExampleError)))
-=======
   def testBracketRegression1 = {
     def makeLogger: IORef[List[String]] => String => IO[Void, Unit] =
       (ref: IORef[List[String]]) => (line: String) => ref.modify[Void](_ ::: List(line)).toUnit
@@ -339,7 +288,57 @@
       _ <- (ref.read <* IO.sleep[Void](1.millisecond)).doUntil(_.contains("release 2"))
       l <- ref.read
     } yield l) must_=== ("start 1" :: "release 1" :: "start 2" :: "release 2" :: Nil)
->>>>>>> e090cde0
+  }
+
+  def testExitResultIsUsageResult_new =
+    unsafePerformIO(IO.bracket(IO.unit[Throwable])(_ => IO.unit[Void])(_ => IO.point[Throwable, Int](42))) must_=== 42
+
+  def testBracketErrorInAcquisition_new =
+    unsafePerformIO(IO.bracket(IO.fail[Throwable, Unit](ExampleError))(_ => IO.unit)(_ => IO.unit)) must
+      (throwA(UnhandledError(ExampleError)))
+
+  def testBracketErrorInRelease_new =
+    unsafePerformIO(IO.bracket(IO.unit[Void])(_ => IO.terminate(ExampleError))(_ => IO.unit[Void])) must
+      (throwA(ExampleError))
+
+  def testBracketErrorInUsage_new =
+    unsafePerformIO(IO.bracket(IO.unit[Throwable])(_ => IO.unit)(_ => IO.fail[Throwable, Unit](ExampleError))) must
+      (throwA(UnhandledError(ExampleError)))
+
+  def testBracketRethrownCaughtErrorInAcquisition_new = {
+    lazy val actual = unsafePerformIO(
+      IO.absolve(IO.bracket(IO.fail[Throwable, Unit](ExampleError))(_ => IO.unit)(_ => IO.unit).attempt[Throwable])
+    )
+
+    actual must (throwA(UnhandledError(ExampleError)))
+  }
+
+  def testBracketRethrownCaughtErrorInRelease_new = {
+    lazy val actual = unsafePerformIO(
+      IO.bracket(IO.unit[Void])(_ => IO.terminate(ExampleError))(_ => IO.unit[Void])
+    )
+
+    actual must (throwA(ExampleError))
+  }
+
+  def testBracketRethrownCaughtErrorInUsage_new = {
+    lazy val actual = unsafePerformIO(
+      IO.absolve(
+        IO.bracket(IO.unit[Throwable])(_ => IO.unit)(_ => IO.fail[Throwable, Unit](ExampleError)).attempt[Throwable]
+      )
+    )
+
+    actual must (throwA(UnhandledError(ExampleError)))
+  }
+
+  def testEvalOfAsyncAttemptOfFail_new = {
+    val io1 = IO.bracket(IO.unit[Throwable])(_ => AsyncUnit[Void])(_ => asyncExampleError[Unit])
+    val io2 = IO.bracket(AsyncUnit[Throwable])(_ => IO.unit)(_ => asyncExampleError[Unit])
+
+    unsafePerformIO(io1) must (throwA(UnhandledError(ExampleError)))
+    unsafePerformIO(io2) must (throwA(UnhandledError(ExampleError)))
+    unsafePerformIO(IO.absolve(io1.attempt[Throwable])) must (throwA(UnhandledError(ExampleError)))
+    unsafePerformIO(IO.absolve(io2.attempt[Throwable])) must (throwA(UnhandledError(ExampleError)))
   }
 
   def testEvalOfDeepSyncEffect = {
